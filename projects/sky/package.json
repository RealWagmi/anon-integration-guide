{
<<<<<<< HEAD
	"name": "@projects/sky",
	"version": "1.0.0",
	"type": "module",
	"scripts": {
		"yarn": "yarn install"
	},
	"dependencies": {
		"@heyanon/sdk": "^1.0.4"
	},
	"license": "MIT",
	"engines": {
		"npm": "please-use-yarn",
		"node": ">=18.x",
		"yarn": ">=1.22"
=======
	"name": "@heyanon/project-sky",
	"version": "1.0.0",
	"license": "MIT",
	"main": "dist/index.js",
	"typings": "dist/index.d.ts",
	"module": "dist/index.mjs",
	"files": ["dist"],
	"engines": {
		"node": ">=18"
	},
	"publishConfig": {
		"access": "public"
	},
	"scripts": {
		"start": "tsup --watch",
		"build": "tsup",
		"test": "vitest --run",
		"lint": "tsdx lint",
		"prepare": "pnpm run build",
		"size": "size-limit",
		"analyze": "size-limit --why",
		"format": "prettier --write \"*/**/*.ts\""
	},
	"devDependencies": {
		"@size-limit/preset-small-lib": "^9.0.0",
		"@types/big.js": "^6.2.0",
		"@types/jest": "^29.5.12",
		"tsdx": "^0.14.1",
		"tslib": "^2.6.2",
		"tsup": "^7.2.0",
		"typescript": "^5.7.3"
	},
	"dependencies": {
		"@heyanon/sdk": "^2.0.2",
		"vitest": "^2.1.8",
		"viem": "2.22.9"
>>>>>>> 92a11bc4
	}
}<|MERGE_RESOLUTION|>--- conflicted
+++ resolved
@@ -1,20 +1,4 @@
 {
-<<<<<<< HEAD
-	"name": "@projects/sky",
-	"version": "1.0.0",
-	"type": "module",
-	"scripts": {
-		"yarn": "yarn install"
-	},
-	"dependencies": {
-		"@heyanon/sdk": "^1.0.4"
-	},
-	"license": "MIT",
-	"engines": {
-		"npm": "please-use-yarn",
-		"node": ">=18.x",
-		"yarn": ">=1.22"
-=======
 	"name": "@heyanon/project-sky",
 	"version": "1.0.0",
 	"license": "MIT",
@@ -51,6 +35,5 @@
 		"@heyanon/sdk": "^2.0.2",
 		"vitest": "^2.1.8",
 		"viem": "2.22.9"
->>>>>>> 92a11bc4
 	}
 }